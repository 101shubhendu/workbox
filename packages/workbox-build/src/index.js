// This will be the logic that powers both module and CLI
const generateSW = require('./lib/generate-sw');
const getFileManifestEntries = require('./lib/get-file-manifest-entries');
const generateFileManifest = require('./lib/generate-file-manifest');
const injectManifest = require('./lib/inject-manifest');

/**
 * # workbox-build
 *
<<<<<<< HEAD
 * A module that integrates into your build process, helping you generate a
 * manifest of local files that [`workbox-sw`](../workbox-sw) should precache.
 * It can also scaffold a full service worker implementation for you.
 *
 * While you can use this module directly, there are both
 * [command-line](../workbox-cli) and [Webpack](../workbox-webpack-plugin)
 * wrappers.
 *
 * **Install:** `npm install --save-dev workbox-build`
=======
 * This Node module can be used to generate a list of assets that should be
 * precached in a service worker, generating a hash that can be used to
 * intelligently update a cache when the service worker is updated.
>>>>>>> c8d17cce
 *
 * This module will use glob patterns to find assets in a given directory
 * and use the resulting URL and hash data for one of the follow uses:
 *
 * 1. Generate a complete service worker with precaching and some basic
 * configurable options. See
 * [generateSW()]{@link module:workbox-build.generateSW}.
 * 1. Inject a manifest into an existing service worker. This allows you
 * to control your own service worker while still taking advantage of
 * [workboxSW.precache()]{@link module:workbox-sw.WorkboxSW#precache} logic.
 * See [injectManifest()]{@link module:workbox-build.injectManifest}.
 * 1. Generate a manifest file. This is useful if you want to read in the
 * urls and revision details via an import script or ES2015 module import.
 * See [generateFileManifest()]{@link
 *  module:workbox-build.generateFileManifest}.
 * 1. Get a JS object of the manifest details. Can be used in a build process
 * if you want to inject the manifest into a file or template yourself.
 * See [getFileManifestEntries()]{@link
 *  module:workbox-build.getFileManifestEntries}.
 *
 * @example <caption>Generate a complete service worker that will precache
 * the discovered assets.</caption>
 * const swBuild = require('workbox-build');
 *
 * swBuild.generateSW({
 *   globDirectory: './build/',
 *   staticFileGlobs: ['**\/*.{html,js,css}'],
 *   globIgnores: ['service-worker.js','admin.html'],
 *   swDest: './build/sw.js',
 *   templatedUrls: {
 *     '/shell': ['shell.hbs', 'main.css', 'shell.css'],
 *   },
 * })
 * .then(() => {
 *   console.log('Service worker generated.');
 * });
 *
 * @example <caption>Generate a file containing the assets to precache.
 * </caption>
 * const swBuild = require('workbox-build');
 *
 * swBuild.generateFileManifest({
 *   globDirectory: './build/',
 *   staticFileGlobs: ['**\/*.{html,js,css}'],
 *   globIgnores: ['service-worker.js','admin.html'],
 *   mainfestDest: './build/scripts/manifest.js',
 *   templatedUrls: {
 *     '/shell': ['shell.hbs', 'main.css', 'shell.css'],
 *   },
 * })
 * .then(() => {
 *   console.log('Build file has been created.');
 * });
 *
 * @example <caption>Get an Array of files with revision details.</caption>
 * const swBuild = require('workbox-build');
 *
 * swBuild.getFileManifestEntries({
 *   globDirectory: './build/',
 *   staticFileGlobs: ['**\/*.{html,js,css}'],
 *   globIgnores: ['service-worker.js','admin.html'],
 *   templatedUrls: {
 *     '/shell': ['shell.hbs', 'main.css', 'shell.css'],
 *   },
 * })
 * .then((fileDetails) => {
 *   // An array of file details include a `url` and `revision` parameter.
 * });
 *
 * @module workbox-build
 */

module.exports = {
  generateSW,
  generateFileManifest,
  getFileManifestEntries,
  injectManifest,
};<|MERGE_RESOLUTION|>--- conflicted
+++ resolved
@@ -7,7 +7,6 @@
 /**
  * # workbox-build
  *
-<<<<<<< HEAD
  * A module that integrates into your build process, helping you generate a
  * manifest of local files that [`workbox-sw`](../workbox-sw) should precache.
  * It can also scaffold a full service worker implementation for you.
@@ -17,11 +16,6 @@
  * wrappers.
  *
  * **Install:** `npm install --save-dev workbox-build`
-=======
- * This Node module can be used to generate a list of assets that should be
- * precached in a service worker, generating a hash that can be used to
- * intelligently update a cache when the service worker is updated.
->>>>>>> c8d17cce
  *
  * This module will use glob patterns to find assets in a given directory
  * and use the resulting URL and hash data for one of the follow uses:
