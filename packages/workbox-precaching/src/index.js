/*
 Copyright 2016 Google Inc. All Rights Reserved.
 Licensed under the Apache License, Version 2.0 (the "License");
 you may not use this file except in compliance with the License.
 You may obtain a copy of the License at

     http://www.apache.org/licenses/LICENSE-2.0

 Unless required by applicable law or agreed to in writing, software
 distributed under the License is distributed on an "AS IS" BASIS,
 WITHOUT WARRANTIES OR CONDITIONS OF ANY KIND, either express or implied.
 See the License for the specific language governing permissions and
 limitations under the License.
*/

/**
 * # workbox-precaching
 *
<<<<<<< HEAD
 * A lover-level service worker library to precache a manifest of URLs.
 *
 * It's recommended that you use the higher-level [`workbox-sw`]{@link module:workbox-sw}
 * library's `precache()` method rather than using this directly.
=======
 * The precaching library intelligently caches and updates files
 * during the install step of your service worker.
>>>>>>> d39c11da
 *
 * When given a list of URL's to precache, this module will go through
 * each URL and check if the URL is already cached and, if it is, compare
 * the hash to see if revision hash has changed.
 *
 * If the revision is old or the entry isn't cached, this library will make
 * a request for the asset and cache it, ensuring the the browsers HTTP cache
 * is skipped by using `Request.cache = 'reload'` or adding a cache busting
 * search parameter to the request.
 *
 * @example
 * importScripts('/<Path to Module>/build/workbox-precaching.min.js');
 *
 * const revCacheManager = new workbox.precaching.RevisionedCacheManager();
 * revCacheManager.addToCacheList({
 *   revisionedFiles: [
 *     '/styles/main.1234.css',
 *     {
 *       url: '/',
 *       revision: '1234'
 *     }
 *   ],
 * });
 *
 * self.addEventListener('install', (event) => {
 *   event.waitUntil(
 *     revCacheManager.install()
 *   );
 * });
 *
 * self.addEventListener('activate', (event) => {
 *   event.waitUntil(
 *     revCacheManager.cleanup()
 *   );
 * });
 *
 * @module workbox-precaching
 */
import ErrorFactory from './lib/error-factory';
import RevisionedCacheManager from
  './lib/controllers/revisioned-cache-manager.js';

import environment from '../../../lib/environment.js';

if (!environment.isServiceWorkerGlobalScope()) {
  // We are not running in a service worker, print error message
  throw ErrorFactory.createError('not-in-sw');
}

export {
  RevisionedCacheManager,
};<|MERGE_RESOLUTION|>--- conflicted
+++ resolved
@@ -16,15 +16,10 @@
 /**
  * # workbox-precaching
  *
-<<<<<<< HEAD
  * A lover-level service worker library to precache a manifest of URLs.
  *
  * It's recommended that you use the higher-level [`workbox-sw`]{@link module:workbox-sw}
  * library's `precache()` method rather than using this directly.
-=======
- * The precaching library intelligently caches and updates files
- * during the install step of your service worker.
->>>>>>> d39c11da
  *
  * When given a list of URL's to precache, this module will go through
  * each URL and check if the URL is already cached and, if it is, compare
